from .grpo_trainer import Qwen2VLGRPOTrainer
<<<<<<< HEAD
from .vllm_grpo_trainer import Qwen2VLGRPOVLLMTrainer


__all__ = [
    "Qwen2VLGRPOTrainer", 
    "Qwen2VLGRPOVLLMTrainer"
]
=======
from .vllm_grpo_trainer import Qwen2VLGRPOVLLMTrainer 

__all__ = ["Qwen2VLGRPOTrainer", "Qwen2VLGRPOVLLMTrainer"]
>>>>>>> aaacd22a
<|MERGE_RESOLUTION|>--- conflicted
+++ resolved
@@ -1,14 +1,4 @@
 from .grpo_trainer import Qwen2VLGRPOTrainer
-<<<<<<< HEAD
-from .vllm_grpo_trainer import Qwen2VLGRPOVLLMTrainer
-
-
-__all__ = [
-    "Qwen2VLGRPOTrainer", 
-    "Qwen2VLGRPOVLLMTrainer"
-]
-=======
 from .vllm_grpo_trainer import Qwen2VLGRPOVLLMTrainer 
 
-__all__ = ["Qwen2VLGRPOTrainer", "Qwen2VLGRPOVLLMTrainer"]
->>>>>>> aaacd22a
+__all__ = ["Qwen2VLGRPOTrainer", "Qwen2VLGRPOVLLMTrainer"]